--- conflicted
+++ resolved
@@ -322,13 +322,9 @@
             self.ainsert(string_or_strings, split_by_character, split_by_character_only)
         )
 
-<<<<<<< HEAD
     async def ainsert(
-        self, string_or_strings, split_by_character, split_by_character_only
+        self, string_or_strings, split_by_character=None, split_by_character_only=False
     ):
-=======
-    async def ainsert(self, string_or_strings, split_by_character=None):
->>>>>>> 92ccfa27
         """Insert documents with checkpoint support
 
         Args:
